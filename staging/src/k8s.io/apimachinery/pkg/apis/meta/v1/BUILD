--- conflicted
+++ resolved
@@ -26,11 +26,8 @@
         "//staging/src/k8s.io/apimachinery/pkg/labels:go_default_library",
         "//staging/src/k8s.io/apimachinery/pkg/runtime/schema:go_default_library",
         "//staging/src/k8s.io/apimachinery/pkg/runtime/serializer/json:go_default_library",
-<<<<<<< HEAD
-=======
         "//staging/src/k8s.io/apimachinery/pkg/types:go_default_library",
         "//staging/src/k8s.io/apimachinery/pkg/util/diff:go_default_library",
->>>>>>> 30d61f2f
         "//vendor/github.com/google/gofuzz:go_default_library",
         "//vendor/sigs.k8s.io/yaml:go_default_library",
     ],
